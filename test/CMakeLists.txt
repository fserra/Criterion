--- conflicted
+++ resolved
@@ -1,13 +1,8 @@
 if (NOT MSVC)
-<<<<<<< HEAD
   set(CMAKE_C_FLAGS "${CMAKE_C_FLAGS_DEFAULT} -std=gnu99 -Wall -Wextra")
-  set(CMAKE_CXX_FLAGS "${CMAKE_CXX_FLAGS_DEFAULT} -std=c++11 -Wall -Wextra")
-=======
-  set(CMAKE_C_FLAGS "-std=gnu99 -Wall -Wextra")
   if (CMAKE_CXX_COMPILER_WORKS)
-    set(CMAKE_CXX_FLAGS "-std=c++11 -Wall -Wextra")
+    set(CMAKE_CXX_FLAGS "${CMAKE_CXX_FLAGS_DEFAULT} -std=c++11 -Wall -Wextra")
   endif ()
->>>>>>> d59b810a
 endif ()
 
 include_directories(../include ../src)
