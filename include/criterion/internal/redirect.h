--- conflicted
+++ resolved
@@ -76,7 +76,6 @@
             CR_VA_TAIL(CR_VA_TAIL(__VA_ARGS__))                 \
     ))
 
-<<<<<<< HEAD
 # undef cr_assert_file_contents_eq_str
 # define cr_assert_file_contents_eq_str(...) CR_EXPAND(cr_assert_redir_op_va_(CR_FAIL_ABORT_,     cr_file_match_str, ==, __VA_ARGS__))
 # undef cr_expect_file_contents_eq_str
@@ -93,51 +92,52 @@
 # define cr_assert_file_contents_neq(...) CR_EXPAND(cr_assert_redir_f_op_va_(CR_FAIL_ABORT_,     cr_file_match_file, !=, __VA_ARGS__))
 # undef cr_expect_file_contents_neq
 # define cr_expect_file_contents_neq(...) CR_EXPAND(cr_assert_redir_f_op_va_(CR_FAIL_CONTINUES_, cr_file_match_file, !=, __VA_ARGS__))
+
 # undef cr_assert_stdout_eq_str
-# define cr_assert_stdout_eq_str(...) CR_EXPAND(cr_assert_redir_op_va_(CR_FAIL_ABORT_,     cr_file_match_str, ==, cr_get_redirected_stdout(), __VA_ARGS__))
+# define cr_assert_stdout_eq_str(...) CR_EXPAND(cr_assert_redir_unop_va_(CR_FAIL_ABORT_,     cr_stdout_match_str, ==, stdout, __VA_ARGS__))
 # undef cr_expect_stdout_eq_str
-# define cr_expect_stdout_eq_str(...) CR_EXPAND(cr_assert_redir_op_va_(CR_FAIL_CONTINUES_, cr_file_match_str, ==, cr_get_redirected_stdout(), __VA_ARGS__))
+# define cr_expect_stdout_eq_str(...) CR_EXPAND(cr_assert_redir_unop_va_(CR_FAIL_CONTINUES_, cr_stdout_match_str, ==, stdout, __VA_ARGS__))
 # undef cr_assert_stdout_neq_str
-# define cr_assert_stdout_neq_str(...) CR_EXPAND(cr_assert_redir_op_va_(CR_FAIL_ABORT_,     cr_file_match_str, !=, cr_get_redirected_stdout(), __VA_ARGS__))
+# define cr_assert_stdout_neq_str(...) CR_EXPAND(cr_assert_redir_unop_va_(CR_FAIL_ABORT_,     cr_stdout_match_str, !=, stdout, __VA_ARGS__))
 # undef cr_expect_stdout_neq_str
-# define cr_expect_stdout_neq_str(...) CR_EXPAND(cr_assert_redir_op_va_(CR_FAIL_CONTINUES_, cr_file_match_str, !=, cr_get_redirected_stdout(), __VA_ARGS__))
+# define cr_expect_stdout_neq_str(...) CR_EXPAND(cr_assert_redir_unop_va_(CR_FAIL_CONTINUES_, cr_stdout_match_str, !=, stdout, __VA_ARGS__))
 # undef cr_assert_stderr_eq_str
-# define cr_assert_stderr_eq_str(...) CR_EXPAND(cr_assert_redir_op_va_(CR_FAIL_ABORT_,     cr_file_match_str, ==, cr_get_redirected_stderr(), __VA_ARGS__))
+# define cr_assert_stderr_eq_str(...) CR_EXPAND(cr_assert_redir_unop_va_(CR_FAIL_ABORT_,     cr_stderr_match_str, ==, stderr, __VA_ARGS__))
 # undef cr_expect_stderr_eq_str
-# define cr_expect_stderr_eq_str(...) CR_EXPAND(cr_assert_redir_op_va_(CR_FAIL_CONTINUES_, cr_file_match_str, ==, cr_get_redirected_stderr(), __VA_ARGS__))
+# define cr_expect_stderr_eq_str(...) CR_EXPAND(cr_assert_redir_unop_va_(CR_FAIL_CONTINUES_, cr_stderr_match_str, ==, stderr, __VA_ARGS__))
 # undef cr_assert_stderr_neq_str
-# define cr_assert_stderr_neq_str(...) CR_EXPAND(cr_assert_redir_op_va_(CR_FAIL_ABORT_,     cr_file_match_str, !=, cr_get_redirected_stderr(), __VA_ARGS__))
+# define cr_assert_stderr_neq_str(...) CR_EXPAND(cr_assert_redir_unop_va_(CR_FAIL_ABORT_,     cr_stderr_match_str, !=, stderr, __VA_ARGS__))
 # undef cr_expect_stderr_neq_str
-# define cr_expect_stderr_neq_str(...) CR_EXPAND(cr_assert_redir_op_va_(CR_FAIL_CONTINUES_, cr_file_match_str, !=, cr_get_redirected_stderr(), __VA_ARGS__))
+# define cr_expect_stderr_neq_str(...) CR_EXPAND(cr_assert_redir_unop_va_(CR_FAIL_CONTINUES_, cr_stderr_match_str, !=, stderr, __VA_ARGS__))
 # undef cr_assert_stdout_eq
-# define cr_assert_stdout_eq(...) CR_EXPAND(cr_assert_redir_f_op_va_(CR_FAIL_ABORT_,     cr_file_match_file, ==, cr_get_redirected_stdout(), __VA_ARGS__))
+# define cr_assert_stdout_eq(...) CR_EXPAND(cr_assert_redir_f_unop_va_(CR_FAIL_ABORT_,     cr_stdout_match_file, ==, stdout, __VA_ARGS__))
 # undef cr_expect_stdout_eq
-# define cr_expect_stdout_eq(...) CR_EXPAND(cr_assert_redir_f_op_va_(CR_FAIL_CONTINUES_, cr_file_match_file, ==, cr_get_redirected_stdout(), __VA_ARGS__))
+# define cr_expect_stdout_eq(...) CR_EXPAND(cr_assert_redir_f_unop_va_(CR_FAIL_CONTINUES_, cr_stdout_match_file, ==, stdout, __VA_ARGS__))
 # undef cr_assert_stdout_neq
-# define cr_assert_stdout_neq(...) CR_EXPAND(cr_assert_redir_f_op_va_(CR_FAIL_ABORT_,     cr_file_match_file, !=, cr_get_redirected_stdout(), __VA_ARGS__))
+# define cr_assert_stdout_neq(...) CR_EXPAND(cr_assert_redir_f_unop_va_(CR_FAIL_ABORT_,     cr_stdout_match_file, !=, stdout, __VA_ARGS__))
 # undef cr_expect_stdout_neq
-# define cr_expect_stdout_neq(...) CR_EXPAND(cr_assert_redir_f_op_va_(CR_FAIL_CONTINUES_, cr_file_match_file, !=, cr_get_redirected_stdout(), __VA_ARGS__))
+# define cr_expect_stdout_neq(...) CR_EXPAND(cr_assert_redir_f_unop_va_(CR_FAIL_CONTINUES_, cr_stdout_match_file, !=, stdout, __VA_ARGS__))
 # undef cr_assert_stderr_eq
-# define cr_assert_stderr_eq(...) CR_EXPAND(cr_assert_redir_f_op_va_(CR_FAIL_ABORT_,     cr_file_match_file, ==, cr_get_redirected_stderr(), __VA_ARGS__))
+# define cr_assert_stderr_eq(...) CR_EXPAND(cr_assert_redir_f_unop_va_(CR_FAIL_ABORT_,     cr_stderr_match_file, ==, stderr, __VA_ARGS__))
 # undef cr_expect_stderr_eq
-# define cr_expect_stderr_eq(...) CR_EXPAND(cr_assert_redir_f_op_va_(CR_FAIL_CONTINUES_, cr_file_match_file, ==, cr_get_redirected_stderr(), __VA_ARGS__))
+# define cr_expect_stderr_eq(...) CR_EXPAND(cr_assert_redir_f_unop_va_(CR_FAIL_CONTINUES_, cr_stderr_match_file, ==, stderr, __VA_ARGS__))
 # undef cr_assert_stderr_neq
-# define cr_assert_stderr_neq(...) CR_EXPAND(cr_assert_redir_f_op_va_(CR_FAIL_ABORT_,     cr_file_match_file, !=, cr_get_redirected_stderr(), __VA_ARGS__))
+# define cr_assert_stderr_neq(...) CR_EXPAND(cr_assert_redir_f_unop_va_(CR_FAIL_ABORT_,     cr_stderr_match_file, !=, stderr, __VA_ARGS__))
 # undef cr_expect_stderr_neq
-# define cr_expect_stderr_neq(...) CR_EXPAND(cr_assert_redir_f_op_va_(CR_FAIL_CONTINUES_, cr_file_match_file, !=, cr_get_redirected_stderr(), __VA_ARGS__))
-=======
-# define cr_assert_redir_unop_(Fail, Fun, Op, File, Str, ...)     \
+# define cr_expect_stderr_neq(...) CR_EXPAND(cr_assert_redir_f_unop_va_(CR_FAIL_CONTINUES_, cr_stderr_match_file, !=, stderr, __VA_ARGS__))
+
+# define cr_assert_redir_unop_(Fail, Fun, Op, File, Str, ...)   \
     CR_EXPAND(cr_assert_impl(                                   \
             Fail,                                               \
-            !(Fun((Str)) Op 0),                         \
+            !(Fun((Str)) Op 0),                                 \
             dummy,                                              \
             CRITERION_ASSERT_MSG_FILE_STR_MATCH,                \
             (CR_STR(File), Str),                                \
             __VA_ARGS__                                         \
     ))
 
-# define cr_assert_redir_unop_va_(Fail, Fun, Op, ...)             \
-    CR_EXPAND(cr_assert_redir_unop_(                              \
+# define cr_assert_redir_unop_va_(Fail, Fun, Op, ...)           \
+    CR_EXPAND(cr_assert_redir_unop_(                            \
             Fail,                                               \
             Fun,                                                \
             Op,                                                 \
@@ -146,18 +146,18 @@
             CR_VA_TAIL(CR_VA_TAIL(__VA_ARGS__))                 \
     ))
 
-# define cr_assert_redir_f_unop_(Fail, Fun, Op, File, Ref, ...)   \
+# define cr_assert_redir_f_unop_(Fail, Fun, Op, File, Ref, ...) \
     CR_EXPAND(cr_assert_impl(                                   \
             Fail,                                               \
-            !(Fun((Ref)) Op 0),                         \
+            !(Fun((Ref)) Op 0),                                 \
             dummy,                                              \
             CRITERION_ASSERT_MSG_FILE_MATCH,                    \
             (CR_STR(File), CR_STR(Ref)),                        \
             __VA_ARGS__                                         \
     ))
 
-# define cr_assert_redir_f_unop_va_(Fail, Fun, Op, ...)           \
-    CR_EXPAND(cr_assert_redir_f_unop_(                            \
+# define cr_assert_redir_f_unop_va_(Fail, Fun, Op, ...)         \
+    CR_EXPAND(cr_assert_redir_f_unop_(                          \
             Fail,                                               \
             Fun,                                                \
             Op,                                                 \
@@ -165,6 +165,5 @@
             CR_VA_HEAD(CR_VA_TAIL(__VA_ARGS__)),                \
             CR_VA_TAIL(CR_VA_TAIL(__VA_ARGS__))                 \
     ))
->>>>>>> 95d7ed43
 
 #endif /* !CRITERION_INTERNAL_REDIRECT_H_ */