--- conflicted
+++ resolved
@@ -89,48 +89,19 @@
             "" CR_TRANSLATE_DEF_MSG__(CR_VA_HEAD(CR_VA_TAIL(__VA_ARGS__)))  \
     ))
 
-# define CR_INIT_STATS_(MsgVar, ...) CR_EXPAND(                                \
+# define CR_INIT_STATS_(MsgVar, Shifted, ...) CR_EXPAND(                       \
     do {                                                                       \
-<<<<<<< HEAD
-        char *def_msg = CR_EXPAND(CR_TRANSLATE_DEF_MSG_(__VA_ARGS__));         \
-        char *formatted_msg = NULL;                                            \
-        cr_asprintf(&formatted_msg, "" CR_VA_TAIL(CR_VA_TAIL(__VA_ARGS__)));   \
-        if (formatted_msg && *formatted_msg) {                                 \
-            MsgVar = formatted_msg;                                            \
-            CR_STDN free(def_msg);                                             \
-        } else {                                                               \
-            MsgVar = def_msg;                                                  \
-            CR_STDN free(formatted_msg);                                       \
-        }                                                                      \
-=======
         char *cr_def_msg__ = CR_EXPAND(CR_TRANSLATE_DEF_MSG_(__VA_ARGS__));    \
         char *cr_fmt_msg__ = NULL;                                             \
-        int cr_shifted__ = 0;                                                  \
-        int cr_msglen__ = cr_asprintf(&cr_fmt_msg__,                           \
-                "x" CR_VA_TAIL(CR_VA_TAIL(__VA_ARGS__)));                      \
+        cr_asprintf(&cr_fmt_msg__, "x" CR_VA_TAIL(CR_VA_TAIL(__VA_ARGS__)));   \
         if (cr_fmt_msg__ && cr_fmt_msg__[1]) {                                 \
             MsgVar = cr_fmt_msg__ + 1;                                         \
-            cr_shifted__ = 1;                                                  \
-            --cr_msglen__;                                                     \
+            Shifted = 1;                                                       \
             CR_STDN free(cr_def_msg__);                                        \
         } else {                                                               \
             MsgVar = cr_def_msg__;                                             \
-            cr_msglen__ = strlen(cr_def_msg__);                                \
             CR_STDN free(cr_fmt_msg__);                                        \
         }                                                                      \
-                                                                               \
-        BufSize = sizeof(struct criterion_assert_stats)                        \
-                  + sizeof (size_t) + cr_msglen__ + 1;                         \
-                                                                               \
-        char *cr_buf__ = (char*) CR_STDN malloc(BufSize);                      \
-        cr_stat__ = (struct criterion_assert_stats*) cr_buf__;                 \
-        CR_STDN memset(cr_buf__, 0, sizeof (struct criterion_assert_stats));   \
-        cr_buf__ += sizeof (struct criterion_assert_stats);                    \
-        *((size_t*) cr_buf__) = cr_msglen__ + 1;                               \
-        cr_buf__ += sizeof (size_t);                                           \
-        CR_STDN strcpy(cr_buf__, MsgVar);                                      \
-        CR_STDN free(MsgVar - cr_shifted__);                                   \
->>>>>>> 95d7ed43
     } while (0))
 
 # define CR_FAIL_ABORT_ criterion_abort_test
@@ -139,33 +110,19 @@
 # define cr_assert_impl(Fail, Condition, ...)                               \
     do {                                                                    \
         bool cr_passed__ = !!(Condition);                                   \
+        char *cr_msg__ = NULL;                                              \
+        int cr_shifted__ = 0;                                               \
                                                                             \
-<<<<<<< HEAD
-        char *msg = NULL;                                                   \
+        CR_EXPAND(CR_INIT_STATS_(cr_msg__, cr_shifted__,                    \
+                    CR_VA_TAIL(__VA_ARGS__)));                              \
+        struct criterion_assert_stats cr_stat__;                            \
+        cr_stat__.passed = cr_passed__;                                     \
+        cr_stat__.file = __FILE__;                                          \
+        cr_stat__.line = __LINE__;                                          \
+        cr_stat__.message = cr_msg__;                                       \
+        criterion_send_assert(&cr_stat__);                                  \
                                                                             \
-        CR_EXPAND(CR_INIT_STATS_(msg, CR_VA_TAIL(__VA_ARGS__)));            \
-        struct criterion_assert_stats stat;                                 \
-        stat.passed = passed;                                               \
-        stat.file = __FILE__;                                               \
-        stat.line = __LINE__;                                               \
-        stat.message = msg;                                                 \
-        criterion_send_assert(&stat);                                       \
-                                                                            \
-        CR_STDN free(msg);                                                  \
-=======
-        char *cr_msg__ = NULL;                                              \
-        size_t cr_bufsize__;                                                \
-                                                                            \
-        struct criterion_assert_stats *cr_stat__;                           \
-        CR_EXPAND(CR_INIT_STATS_(cr_bufsize__, cr_msg__,                    \
-                    CR_VA_TAIL(__VA_ARGS__)));                              \
-        cr_stat__->passed = cr_passed__;                                    \
-        cr_stat__->file = __FILE__;                                         \
-        cr_stat__->line = __LINE__;                                         \
-                                                                            \
-        criterion_send_event(ASSERT, cr_stat__, cr_bufsize__);              \
-        CR_STDN free(cr_stat__);                                            \
->>>>>>> 95d7ed43
+        CR_STDN free(cr_msg__ - cr_shifted__);                              \
                                                                             \
         if (!cr_passed__)                                                   \
             Fail();                                                         \
