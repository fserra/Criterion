# French translations for criterion package
# Traductions françaises du paquet criterion.
# Copyright (C) 2015 Franklin "Snaipe" Mathieu
# This file is distributed under the same license as the criterion package.
#  <franklinmathieu@gmail.com>, 2015.
#
msgid ""
msgstr ""
"Project-Id-Version: criterion 1.0.0\n"
"Report-Msgid-Bugs-To: franklinmathieu+criterion@gmail.com\n"
<<<<<<< HEAD
"POT-Creation-Date: 2015-09-01 19:06+0200\n"
=======
"POT-Creation-Date: 2015-09-03 17:24+0200\n"
>>>>>>> e0948aba
"PO-Revision-Date: 2015-04-03 17:58+0200\n"
"Last-Translator:  <franklinmathieu@gmail.com>\n"
"Language-Team: French\n"
"Language: fr\n"
"MIME-Version: 1.0\n"
"Content-Type: text/plain; charset=UTF-8\n"
"Content-Transfer-Encoding: 8bit\n"
"Plural-Forms: nplurals=2; plural=(n > 1);\n"

#: src/log/normal.c:51
#, c-format
msgid "Criterion v%s\n"
msgstr "Criterion v%s\n"

#: src/log/normal.c:52
#, c-format
msgid "  %s\n"
msgstr "  %s\n"

#: src/log/normal.c:55 src/log/normal.c:57
#, c-format
msgid "%1$s::%2$s\n"
msgstr "%1$s::%2$s\n"

#: src/log/normal.c:56
#, fuzzy, c-format
msgid "%1$s::%2$s: (%3$3.2fs)\n"
msgstr "%1$s::%2$s: (%3$3.2fs)\n"

#: src/log/normal.c:58
#, c-format
msgid "%1$s::%2$s: Test is disabled\n"
msgstr "%1$s::%2$s: Le test est désactivé\n"

#: src/log/normal.c:59
#, c-format
msgid "%1$s::%2$s: Suite is disabled\n"
msgstr "%1$s::%2$s: La suite est désactivée\n"

#: src/log/normal.c:60
#, c-format
msgid "%1$s%2$s%3$s:%4$s%5$d%6$s: Assertion failed: %7$s\n"
msgstr "%1$s%2$s%3$s:%4$s%5$d%6$s: Échec d'assertion: %7$s\n"

#: src/log/normal.c:61
#, fuzzy, c-format
msgid "  Theory %1$s::%2$s failed with the following parameters: (%3$s)\n"
msgstr ""
"  La théorie %1$s::%2$s a échoué avec les paramètres suivants: (%3$s)\n"

#: src/log/normal.c:62
#, c-format
msgid "%1$s%2$s%3$s:%4$s%5$u%6$s: Unexpected signal caught below this line!\n"
msgstr ""
"%1$s%2$s%3$s:%4$s%5$u%6$s: Un signal inattendu a été reçu après cette "
"ligne!\n"

#: src/log/normal.c:63
#, c-format
msgid "%1$s::%2$s: CRASH!\n"
msgstr "%1$s::%2$s: PLANTAGE!\n"

#: src/log/normal.c:64
#, fuzzy, c-format
msgid ""
"%1$sWarning! The test `%2$s::%3$s` crashed during its setup or teardown."
"%4$s\n"
msgstr ""
"%1$sAttention! Le test `%2$s::%3$s` a planté pendant son initialisation ou "
"sa finalisation.%4$s\n"

<<<<<<< HEAD
#: src/log/normal.c:64
#, fuzzy, c-format
msgid ""
"%1$sWarning! The test `%2$s::%3$s` exited during its setup or teardown.%4$s\n"
msgstr ""
"%1$sAttention! Le test `%2$s::%3$s` a quitté pendant son initialisation ou "
"sa finalisation.%4$s\n"

=======
>>>>>>> e0948aba
#: src/log/normal.c:65
#, c-format
msgid "Running %1$s%2$lu%3$s test from %4$s%5$s%6$s:\n"
msgid_plural "Running %1$s%2$lu%3$s tests from %4$s%5$s%6$s:\n"
msgstr[0] "Lancement de %1$s%2$lu%3$s test dans %4$s%5$s%6$s:\n"
msgstr[1] "Lancement de %1$s%2$lu%3$s tests dans %4$s%5$s%6$s:\n"

#: src/log/normal.c:67
#, c-format
msgid ""
"%1$sSynthesis: Tested: %2$s%3$lu%4$s | Passing: %5$s%6$lu%7$s | Failing: %8$s"
"%9$lu%10$s | Crashing: %11$s%12$lu%13$s %14$s\n"
msgstr ""
"%1$sSynthèse: Testés: %2$s%3$lu%4$s | Validés: %5$s%6$lu%7$s | Échoués: %8$s"
"%9$lu%10$s | Plantages: %11$s%12$lu%13$s %14$s\n"<|MERGE_RESOLUTION|>--- conflicted
+++ resolved
@@ -8,11 +8,7 @@
 msgstr ""
 "Project-Id-Version: criterion 1.0.0\n"
 "Report-Msgid-Bugs-To: franklinmathieu+criterion@gmail.com\n"
-<<<<<<< HEAD
-"POT-Creation-Date: 2015-09-01 19:06+0200\n"
-=======
-"POT-Creation-Date: 2015-09-03 17:24+0200\n"
->>>>>>> e0948aba
+"POT-Creation-Date: 2015-09-03 18:58+0200\n"
 "PO-Revision-Date: 2015-04-03 17:58+0200\n"
 "Last-Translator:  <franklinmathieu@gmail.com>\n"
 "Language-Team: French\n"
@@ -84,8 +80,7 @@
 "%1$sAttention! Le test `%2$s::%3$s` a planté pendant son initialisation ou "
 "sa finalisation.%4$s\n"
 
-<<<<<<< HEAD
-#: src/log/normal.c:64
+#: src/log/normal.c:65
 #, fuzzy, c-format
 msgid ""
 "%1$sWarning! The test `%2$s::%3$s` exited during its setup or teardown.%4$s\n"
@@ -93,16 +88,14 @@
 "%1$sAttention! Le test `%2$s::%3$s` a quitté pendant son initialisation ou "
 "sa finalisation.%4$s\n"
 
-=======
->>>>>>> e0948aba
-#: src/log/normal.c:65
+#: src/log/normal.c:66
 #, c-format
 msgid "Running %1$s%2$lu%3$s test from %4$s%5$s%6$s:\n"
 msgid_plural "Running %1$s%2$lu%3$s tests from %4$s%5$s%6$s:\n"
 msgstr[0] "Lancement de %1$s%2$lu%3$s test dans %4$s%5$s%6$s:\n"
 msgstr[1] "Lancement de %1$s%2$lu%3$s tests dans %4$s%5$s%6$s:\n"
 
-#: src/log/normal.c:67
+#: src/log/normal.c:68
 #, c-format
 msgid ""
 "%1$sSynthesis: Tested: %2$s%3$lu%4$s | Passing: %5$s%6$lu%7$s | Failing: %8$s"
