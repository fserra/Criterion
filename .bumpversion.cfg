[bumpversion]
<<<<<<< HEAD
current_version = 1.2.2
=======
current_version = 1.2.3
>>>>>>> 7ba60586
commit = True

[bumpversion:file:CMakeLists.txt]

[bumpversion:file:doc/conf.py]

[bumpversion:file:appveyor.yml]

[bumpversion:file:README.md]
<|MERGE_RESOLUTION|>--- conflicted
+++ resolved
@@ -1,9 +1,5 @@
 [bumpversion]
-<<<<<<< HEAD
-current_version = 1.2.2
-=======
-current_version = 1.2.3
->>>>>>> 7ba60586
+current_version = 1.3.0
 commit = True
 
 [bumpversion:file:CMakeLists.txt]
