/*
 * The MIT License (MIT)
 *
 * Copyright © 2015 Franklin "Snaipe" Mathieu <http://snai.pe/>
 *
 * Permission is hereby granted, free of charge, to any person obtaining a copy
 * of this software and associated documentation files (the "Software"), to deal
 * in the Software without restriction, including without limitation the rights
 * to use, copy, modify, merge, publish, distribute, sublicense, and/or sell
 * copies of the Software, and to permit persons to whom the Software is
 * furnished to do so, subject to the following conditions:
 *
 * The above copyright notice and this permission notice shall be included in
 * all copies or substantial portions of the Software.
 *
 * THE SOFTWARE IS PROVIDED "AS IS", WITHOUT WARRANTY OF ANY KIND, EXPRESS OR
 * IMPLIED, INCLUDING BUT NOT LIMITED TO THE WARRANTIES OF MERCHANTABILITY,
 * FITNESS FOR A PARTICULAR PURPOSE AND NONINFRINGEMENT. IN NO EVENT SHALL THE
 * AUTHORS OR COPYRIGHT HOLDERS BE LIABLE FOR ANY CLAIM, DAMAGES OR OTHER
 * LIABILITY, WHETHER IN AN ACTION OF CONTRACT, TORT OR OTHERWISE, ARISING FROM,
 * OUT OF OR IN CONNECTION WITH THE SOFTWARE OR THE USE OR OTHER DEALINGS IN
 * THE SOFTWARE.
 */
#define _GNU_SOURCE
#include <stdio.h>
#include <stdlib.h>
#include "criterion/types.h"
#include "criterion/stats.h"
#include "criterion/logging.h"
#include "criterion/options.h"
#include "criterion/ordered-set.h"
#include "report.h"
#include "config.h"
#include "posix-compat.h"

<<<<<<< HEAD
#define IMPL_CALL_REPORT_HOOKS(Kind)                                \
    IMPL_SECTION_LIMITS(f_report_hook, crit_ ## Kind);              \
    void call_report_hooks_##Kind(void *data) {                     \
        for (f_report_hook *hook = SECTION_START(crit_ ## Kind);    \
             hook < SECTION_END(crit_ ## Kind);                     \
             ++hook) {                                              \
            (*hook)(data);                                          \
        }                                                           \
=======
#ifdef HAVE_PCRE
#include "extmatch.h"
#endif

#define IMPL_CALL_REPORT_HOOKS(Kind)                                        \
    IMPL_SECTION_LIMITS(f_report_hook, HOOK_SECTION(Kind));                 \
    void call_report_hooks_##Kind(void *data) {                             \
        for (f_report_hook *hook = GET_SECTION_START(HOOK_SECTION(Kind));   \
             hook < (f_report_hook*) GET_SECTION_END(HOOK_SECTION(Kind));   \
             ++hook) {                                                      \
            (*hook)(data);                                                  \
        }                                                                   \
>>>>>>> b0200e8e
    }

IMPL_CALL_REPORT_HOOKS(PRE_ALL);
IMPL_CALL_REPORT_HOOKS(PRE_SUITE);
IMPL_CALL_REPORT_HOOKS(PRE_INIT);
IMPL_CALL_REPORT_HOOKS(PRE_TEST);
IMPL_CALL_REPORT_HOOKS(ASSERT);
IMPL_CALL_REPORT_HOOKS(TEST_CRASH);
IMPL_CALL_REPORT_HOOKS(POST_TEST);
IMPL_CALL_REPORT_HOOKS(POST_FINI);
IMPL_CALL_REPORT_HOOKS(POST_SUITE);
IMPL_CALL_REPORT_HOOKS(POST_ALL);

ReportHook(PRE_ALL)() {}
ReportHook(PRE_SUITE)() {}
ReportHook(PRE_INIT)() {}
ReportHook(PRE_TEST)() {}
ReportHook(ASSERT)() {}
ReportHook(TEST_CRASH)() {}
ReportHook(POST_TEST)() {}
ReportHook(POST_FINI)() {}
ReportHook(POST_SUITE)() {}
ReportHook(POST_ALL)() {}
<|MERGE_RESOLUTION|>--- conflicted
+++ resolved
@@ -33,20 +33,6 @@
 #include "config.h"
 #include "posix-compat.h"
 
-<<<<<<< HEAD
-#define IMPL_CALL_REPORT_HOOKS(Kind)                                \
-    IMPL_SECTION_LIMITS(f_report_hook, crit_ ## Kind);              \
-    void call_report_hooks_##Kind(void *data) {                     \
-        for (f_report_hook *hook = SECTION_START(crit_ ## Kind);    \
-             hook < SECTION_END(crit_ ## Kind);                     \
-             ++hook) {                                              \
-            (*hook)(data);                                          \
-        }                                                           \
-=======
-#ifdef HAVE_PCRE
-#include "extmatch.h"
-#endif
-
 #define IMPL_CALL_REPORT_HOOKS(Kind)                                        \
     IMPL_SECTION_LIMITS(f_report_hook, HOOK_SECTION(Kind));                 \
     void call_report_hooks_##Kind(void *data) {                             \
@@ -55,7 +41,6 @@
              ++hook) {                                                      \
             (*hook)(data);                                                  \
         }                                                                   \
->>>>>>> b0200e8e
     }
 
 IMPL_CALL_REPORT_HOOKS(PRE_ALL);
