/*
 * The MIT License (MIT)
 *
 * Copyright © 2015 Franklin "Snaipe" Mathieu <http://snai.pe/>
 *
 * Permission is hereby granted, free of charge, to any person obtaining a copy
 * of this software and associated documentation files (the "Software"), to deal
 * in the Software without restriction, including without limitation the rights
 * to use, copy, modify, merge, publish, distribute, sublicense, and/or sell
 * copies of the Software, and to permit persons to whom the Software is
 * furnished to do so, subject to the following conditions:
 *
 * The above copyright notice and this permission notice shall be included in
 * all copies or substantial portions of the Software.
 *
 * THE SOFTWARE IS PROVIDED "AS IS", WITHOUT WARRANTY OF ANY KIND, EXPRESS OR
 * IMPLIED, INCLUDING BUT NOT LIMITED TO THE WARRANTIES OF MERCHANTABILITY,
 * FITNESS FOR A PARTICULAR PURPOSE AND NONINFRINGEMENT. IN NO EVENT SHALL THE
 * AUTHORS OR COPYRIGHT HOLDERS BE LIABLE FOR ANY CLAIM, DAMAGES OR OTHER
 * LIABILITY, WHETHER IN AN ACTION OF CONTRACT, TORT OR OTHERWISE, ARISING FROM,
 * OUT OF OR IN CONNECTION WITH THE SOFTWARE OR THE USE OR OTHER DEALINGS IN
 * THE SOFTWARE.
 */
#define CRITERION_LOGGING_COLORS
#include <stdlib.h>
#include <stdio.h>
#include <errno.h>
#include <csptr/smalloc.h>
#include <valgrind/valgrind.h>
#include "criterion/internal/test.h"
#include "criterion/options.h"
#include "criterion/internal/ordered-set.h"
#include "criterion/logging.h"
#include "criterion/internal/preprocess.h"
#include "compat/time.h"
#include "compat/posix.h"
#include "compat/processor.h"
#include "string/i18n.h"
#include "io/event.h"
#include "io/output.h"
#include "runner_coroutine.h"
#include "stats.h"
#include "runner.h"
#include "report.h"
#include "worker.h"
#include "abort.h"
#include "config.h"
#include "common.h"

#ifdef HAVE_PCRE
#include "string/extmatch.h"
#endif

typedef const char *const msg_t;

#ifdef ENABLE_NLS
static msg_t msg_valgrind_early_exit = N_("%1$sWarning! Criterion has detected "
        "that it is running under valgrind, but the no_early_exit option is "
        "explicitely disabled. Reports will not be accurate!%2$s\n");

static msg_t msg_valgrind_jobs = N_("%1$sWarning! Criterion has detected "
        "that it is running under valgrind, but the number of jobs have been "
        "explicitely set. Reports might appear confusing!%2$s\n");
#else
static msg_t msg_valgrind_early_exit = "%sWarning! Criterion has detected "
        "that it is running under valgrind, but the no_early_exit option is "
        "explicitely disabled. Reports will not be accurate!%s\n";

static msg_t msg_valgrind_jobs = "%sWarning! Criterion has detected "
        "that it is running under valgrind, but the number of jobs have been "
        "explicitely set. Reports might appear confusing!%s\n";
#endif


#ifdef _MSC_VER
struct criterion_test  *CR_SECTION_START_(cr_tst);
struct criterion_suite *CR_SECTION_START_(cr_sts);
struct criterion_test  *CR_SECTION_END_(cr_tst);
struct criterion_suite *CR_SECTION_END_(cr_sts);
#endif

CR_IMPL_SECTION_LIMITS(struct criterion_test*, cr_tst);
CR_IMPL_SECTION_LIMITS(struct criterion_suite*, cr_sts);

// This is here to make the test suite & test sections non-empty
<<<<<<< HEAD
CR_SECTION_("cr_sts") struct criterion_suite *dummy_suite = NULL;
CR_SECTION_("cr_tst") struct criterion_test  *dummy_test = NULL;
=======
CR_SUITE_BASE(,.sentinel_ = 0);
CR_TEST_BASE(,,.sentinel_ = 0) {}
>>>>>>> ac2f5e1b

static INLINE void nothing(void) {}

int cmp_suite(void *a, void *b) {
    struct criterion_suite *s1 = a, *s2 = b;
    return strcmp(s1->name, s2->name);
}

int cmp_test(void *a, void *b) {
    struct criterion_test *s1 = a, *s2 = b;
    return strcmp(s1->name, s2->name);
}

static void dtor_suite_set(void *ptr, CR_UNUSED void *meta) {
    struct criterion_suite_set *s = ptr;
    sfree(s->tests);
}

static void dtor_test_set(void *ptr, CR_UNUSED void *meta) {
    struct criterion_test_set *t = ptr;
    sfree(t->suites);
}

void criterion_register_test(struct criterion_test_set *set,
                                    struct criterion_test *test) {

    struct criterion_suite_set css = {
        .suite = { .name = test->category },
    };
    struct criterion_suite_set *s = insert_ordered_set(set->suites, &css, sizeof (css));
    if (!s->tests)
        s->tests = new_ordered_set(cmp_test, NULL);

    insert_ordered_set(s->tests, test, sizeof(*test));
    ++set->tests;
}

struct criterion_test_set *criterion_init(void) {
    struct criterion_ordered_set *suites = new_ordered_set(cmp_suite, dtor_suite_set);

    FOREACH_SUITE_SEC(s) {
        if (!*s || !*(*s)->name)
            continue;

        struct criterion_suite_set css = {
            .suite = **s,
        };
        insert_ordered_set(suites, &css, sizeof (css));
    }

    struct criterion_test_set *set = smalloc(
            .size = sizeof (struct criterion_test_set),
            .dtor = dtor_test_set
        );

    *set = (struct criterion_test_set) {
        suites,
        0,
    };

    FOREACH_TEST_SEC(test) {
        if (!*test)
            continue;

        if (!*(*test)->category || !*(*test)->name)
            continue;

        criterion_register_test(set, *test);
    }

    return set;
}

const struct criterion_test  *criterion_current_test;
const struct criterion_suite *criterion_current_suite;

void run_test_child(struct criterion_test *test,
                    struct criterion_suite *suite) {

#ifndef ENABLE_VALGRIND_ERRORS
    VALGRIND_ENABLE_ERROR_REPORTING;
#endif

    criterion_current_test = test;
    criterion_current_suite = suite;

    if (suite->data && suite->data->timeout != 0 && test->data->timeout == 0)
        setup_timeout((uint64_t) (suite->data->timeout * 1e9));
    else if (test->data->timeout != 0)
        setup_timeout((uint64_t) (test->data->timeout * 1e9));

    if (test->test)
        test->test();
}

#define push_event(...)                                             \
    do {                                                            \
        stat_push_event(ctx->stats,                                 \
                ctx->suite_stats,                                   \
                ctx->test_stats,                                    \
                &(struct event) {                                   \
                    .kind = CR_VA_HEAD(__VA_ARGS__),                \
                    CR_VA_TAIL(__VA_ARGS__)                         \
                });                                                 \
        report(CR_VA_HEAD(__VA_ARGS__), ctx->test_stats);           \
    } while (0)

s_pipe_handle *g_worker_pipe;

static void handle_worker_terminated(struct event *ev,
        struct execution_context *ctx) {

    struct worker_status *ws = ev->data;
    struct process_status status = ws->status;

    if (status.kind == SIGNAL) {
        if (status.status == SIGPROF) {
            ctx->test_stats->timed_out = true;
            double elapsed_time = ctx->test->data->timeout;
            if (elapsed_time == 0 && ctx->suite->data)
                elapsed_time = ctx->suite->data->timeout;
            push_event(POST_TEST, .data = &elapsed_time);
            push_event(POST_FINI);
            log(test_timeout, ctx->test_stats);
            return;
        }

        if (ctx->normal_finish || !ctx->test_started) {
            log(other_crash, ctx->test_stats);
            if (!ctx->test_started) {
                stat_push_event(ctx->stats,
                        ctx->suite_stats,
                        ctx->test_stats,
                        &(struct event) { .kind = TEST_CRASH });
            }
            return;
        }
        ctx->test_stats->signal = status.status;
        if (ctx->test->data->signal == 0) {
            push_event(TEST_CRASH);
            log(test_crash, ctx->test_stats);
        } else {
            double elapsed_time = 0;
            push_event(POST_TEST, .data = &elapsed_time);
            log(post_test, ctx->test_stats);
            push_event(POST_FINI);
            log(post_fini, ctx->test_stats);
        }
    } else {
        if (ctx->aborted) {
            if (!ctx->normal_finish) {
                double elapsed_time = 0;
                push_event(POST_TEST, .data = &elapsed_time);
                log(post_test, ctx->test_stats);
            }
            if (!ctx->cleaned_up) {
                push_event(POST_FINI);
                log(post_fini, ctx->test_stats);
            }
            return;
        }
        if ((ctx->normal_finish && !ctx->cleaned_up) || !ctx->test_started) {
            log(abnormal_exit, ctx->test_stats);
            if (!ctx->test_started) {
                stat_push_event(ctx->stats,
                        ctx->suite_stats,
                        ctx->test_stats,
                        &(struct event) { .kind = TEST_CRASH });
            }
            return;
        }
        ctx->test_stats->exit_code = status.status;
        if (!ctx->normal_finish) {
            if (ctx->test->data->exit_code == 0) {
                push_event(TEST_CRASH);
                log(abnormal_exit, ctx->test_stats);
            } else {
                double elapsed_time = 0;
                push_event(POST_TEST, .data = &elapsed_time);
                log(post_test, ctx->test_stats);
                push_event(POST_FINI);
                log(post_fini, ctx->test_stats);
            }
        }
    }
}

static void handle_event(struct event *ev) {
    struct execution_context *ctx = &ev->worker->ctx;
    if (ev->kind < WORKER_TERMINATED)
        stat_push_event(ctx->stats, ctx->suite_stats, ctx->test_stats, ev);
    switch (ev->kind) {
        case PRE_INIT:
            report(PRE_INIT, ctx->test);
            log(pre_init, ctx->test);
            break;
        case PRE_TEST:
            report(PRE_TEST, ctx->test);
            log(pre_test, ctx->test);
            ctx->test_started = true;
            break;
        case THEORY_FAIL: {
            struct criterion_theory_stats ths = {
                .formatted_args = (char*) ev->data,
                .stats = ctx->test_stats,
            };
            report(THEORY_FAIL, &ths);
            log(theory_fail, &ths);
        } break;
        case ASSERT:
            report(ASSERT, ev->data);
            log(assert, ev->data);
            break;
        case TEST_ABORT:
            log(test_abort, ctx->test_stats, ev->data);
            ctx->test_stats->failed = 1;
            ctx->aborted = true;
            break;
        case POST_TEST:
            report(POST_TEST, ctx->test_stats);
            log(post_test, ctx->test_stats);
            ctx->normal_finish = true;
            break;
        case POST_FINI:
            report(POST_FINI, ctx->test_stats);
            log(post_fini, ctx->test_stats);
            ctx->cleaned_up = true;
            break;
        case WORKER_TERMINATED:
            handle_worker_terminated(ev, ctx);
            break;
    }
}

#ifdef HAVE_PCRE
void disable_unmatching(struct criterion_test_set *set) {
    FOREACH_SET(struct criterion_suite_set *s, set->suites) {
        if ((s->suite.data && s->suite.data->disabled) || !s->tests)
            continue;

        FOREACH_SET(struct criterion_test *test, s->tests) {
            const char *errmsg;
            int ret = extmatch(criterion_options.pattern, test->data->identifier_, &errmsg);
            if (ret == -10) {
                printf("pattern error: %s\n", errmsg);
                exit(1);
            } else if (ret < 0) {
                test->data->disabled = true;
            }
        }
    }
}
#endif

struct criterion_test_set *criterion_initialize(void) {
    init_i18n();

#ifndef ENABLE_VALGRIND_ERRORS
    VALGRIND_DISABLE_ERROR_REPORTING;
#endif
    if (RUNNING_ON_VALGRIND) {
        criterion_options.no_early_exit = 1;
        criterion_options.jobs = 1;
    }

    if (resume_child()) // (windows only) resume from the fork
        exit(0);

    criterion_register_output_provider("tap", tap_report);
    criterion_register_output_provider("xml", xml_report);
    criterion_register_output_provider("json", json_report);

    return criterion_init();
}

void criterion_finalize(struct criterion_test_set *set) {
    sfree(set);

#ifndef ENABLE_VALGRIND_ERRORS
    VALGRIND_ENABLE_ERROR_REPORTING;
#endif

    criterion_free_output();
}

static void run_tests_async(struct criterion_test_set *set,
                            struct criterion_global_stats *stats) {

    ccrContext ctx = 0;

    size_t nb_workers = DEF(criterion_options.jobs, get_processor_count());
    struct worker_set workers = {
        .max_workers = nb_workers,
        .workers = calloc(nb_workers, sizeof (struct worker*)),
    };

    size_t active_workers = 0;

    s_pipe_file_handle *event_pipe = pipe_in_handle(g_worker_pipe, PIPE_DUP);
    struct event *ev = NULL;

    // initialization of coroutine
    run_next_test(set, stats, &ctx);

    for (size_t i = 0; i < nb_workers; ++i) {
        workers.workers[i] = run_next_test(NULL, NULL, &ctx);
        if (!is_runner())
            goto cleanup;

        if (!ctx)
            break;
        ++active_workers;
    }

    if (!active_workers)
        goto cleanup;

    while ((ev = worker_read_event(&workers, event_pipe)) != NULL) {
        handle_event(ev);
        size_t wi = ev->worker_index;
        if (ev->kind == WORKER_TERMINATED) {
            sfree(workers.workers[wi]);
            workers.workers[wi] = ctx ? run_next_test(NULL, NULL, &ctx) : NULL;

            if (!is_runner())
                goto cleanup;

            if (workers.workers[wi] == NULL)
                --active_workers;
        }
        sfree(ev);
        if (!active_workers)
            break;
    }
    ev = NULL;

cleanup:
    sfree(event_pipe);
    sfree(ev);
    for (size_t i = 0; i < nb_workers; ++i)
        sfree(workers.workers[i]);
    free(workers.workers);
    ccrAbort(ctx);
}

static int criterion_run_all_tests_impl(struct criterion_test_set *set) {
    report(PRE_ALL, set);
    log(pre_all, set);

    if (RUNNING_ON_VALGRIND) {
        if (!criterion_options.no_early_exit)
            criterion_pimportant(CRITERION_PREFIX_DASHES,
                    _(msg_valgrind_early_exit), CR_FG_BOLD, CR_RESET);
        if (criterion_options.jobs != 1)
            criterion_pimportant(CRITERION_PREFIX_DASHES,
                    _(msg_valgrind_jobs), CR_FG_BOLD, CR_RESET);
    }

    fflush(NULL); // flush everything before forking

    g_worker_pipe = stdpipe();
    if (g_worker_pipe == NULL) {
        criterion_perror("Could not initialize the event pipe: %s.\n",
                strerror(errno));
        abort();
    }
    init_proc_compat();

    struct criterion_global_stats *stats = stats_init();
    run_tests_async(set, stats);

    int result = is_runner() ? stats->tests_failed == 0 : -1;

    if (!is_runner())
        goto cleanup;

    report(POST_ALL, stats);
    process_all_output(stats);
    log(post_all, stats);

cleanup:
    free_proc_compat();
    sfree(g_worker_pipe);
    sfree(stats);
    return result;
}

int criterion_run_all_tests(struct criterion_test_set *set) {
    #ifdef HAVE_PCRE
    if (criterion_options.pattern)
        disable_unmatching(set);
    #endif

    set_runner_process();
    int res = criterion_run_all_tests_impl(set);
    unset_runner_process();

    if (res == -1) {
        criterion_finalize(set);
        exit(0);
    }

    return criterion_options.always_succeed || res;
}

void run_single_test_by_name(const char *testname) {
    struct criterion_test_set *set = criterion_init();

    g_event_pipe = pipe_file_open(NULL);

    FOREACH_SET(struct criterion_suite_set *s, set->suites) {
        size_t tests = s->tests ? s->tests->size : 0;
        if (!tests)
            continue;

        FOREACH_SET(struct criterion_test *t, s->tests) {
            char name[1024];
            snprintf(name, sizeof (name), "%s::%s", s->suite.name, t->name);
            if (!strncmp(name, testname, 1024))
                run_test_child(t, &s->suite);
        }
    }

    sfree(set);
}<|MERGE_RESOLUTION|>--- conflicted
+++ resolved
@@ -83,13 +83,8 @@
 CR_IMPL_SECTION_LIMITS(struct criterion_suite*, cr_sts);
 
 // This is here to make the test suite & test sections non-empty
-<<<<<<< HEAD
 CR_SECTION_("cr_sts") struct criterion_suite *dummy_suite = NULL;
 CR_SECTION_("cr_tst") struct criterion_test  *dummy_test = NULL;
-=======
-CR_SUITE_BASE(,.sentinel_ = 0);
-CR_TEST_BASE(,,.sentinel_ = 0) {}
->>>>>>> ac2f5e1b
 
 static INLINE void nothing(void) {}
 
