--- conflicted
+++ resolved
@@ -15,11 +15,8 @@
   description.c
   simple.c
   theories.c
-<<<<<<< HEAD
   timeout.c
-=======
   redirect.c
->>>>>>> dd3f5344
 
   signal.cc
   report.cc
