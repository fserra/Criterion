ACLOCAL_AMFLAGS = -I m4
AM_CPPFLAGS = -DLOCALEDIR='"$(localedir)"'
SUBDIRS = po samples

lib_LTLIBRARIES = libcriterion.la

WARNINGS = -Wall -Wextra \
	-Wno-unused-result

libcriterion_la_CFLAGS = \
	$(WARNINGS) \
	-std=gnu11 \
	-I$(top_srcdir)/src/ \
	-I$(top_srcdir)/include/ \
	$(COVERAGE_CFLAGS)

<<<<<<< HEAD
libcriterion_la_LDFLAGS = $(COVERAGE_LDFLAGS) -no-undefined -version-info 1:0:0
=======
libcriterion_la_LDFLAGS = $(COVERAGE_LDFLAGS) -version-info 1:0:0

# dirty but unless someone has a better alternative...
libcriterion_la_LIBADD = dependencies/csptr/src/libcsptr_la-*.lo -lpcre
>>>>>>> e8443cd0

EXTRA_DIST = config.rpath LICENSE

subdirincludedir = $(includedir)/criterion/
subdirinclude_HEADERS = \
	include/criterion/assert.h \
	include/criterion/abort.h \
	include/criterion/common.h \
	include/criterion/criterion.h \
	include/criterion/event.h \
	include/criterion/hooks.h \
	include/criterion/logging.h \
	include/criterion/types.h \
	include/criterion/options.h \
	include/criterion/ordered-set.h \
	include/criterion/stats.h

libcriterion_la_SOURCES = \
	src/abort.c \
	src/abort.h \
	src/event.c \
	src/event.h \
	src/report.c \
	src/report.h \
	src/runner.c \
	src/runner.h \
	src/process.c \
	src/process.h \
	src/stats.c \
	src/stats.h \
	src/log/logging.c \
	src/log/tap.c \
	src/log/normal.c \
	src/options.c \
	src/timer.c \
	src/timer.h \
	src/i18n.c \
	src/i18n.h \
	src/ordered-set.c \
	src/posix-compat.c \
	src/extmatch.c \
	src/extmatch.h \
	src/main.c

TARGET = $(PACKAGE)-$(VERSION)

package: all
	rm -Rf $(TARGET)
	mkdir -p $(TARGET)
	cp -Rf .libs $(TARGET)/lib/
	rm -f $(TARGET)/lib/libcriterion.la
	cp -f libcriterion.la $(TARGET)/lib
	cp -Rf include $(TARGET)
	tar -cvjf $(TARGET).tar.bz2 $(TARGET)

clean-local:
	rm -Rf $(TARGET) $(TARGET).tar.bz2<|MERGE_RESOLUTION|>--- conflicted
+++ resolved
@@ -14,14 +14,8 @@
 	-I$(top_srcdir)/include/ \
 	$(COVERAGE_CFLAGS)
 
-<<<<<<< HEAD
 libcriterion_la_LDFLAGS = $(COVERAGE_LDFLAGS) -no-undefined -version-info 1:0:0
-=======
-libcriterion_la_LDFLAGS = $(COVERAGE_LDFLAGS) -version-info 1:0:0
-
-# dirty but unless someone has a better alternative...
-libcriterion_la_LIBADD = dependencies/csptr/src/libcsptr_la-*.lo -lpcre
->>>>>>> e8443cd0
+libcriterion_la_LIBADD = -lpcre
 
 EXTRA_DIST = config.rpath LICENSE
 
